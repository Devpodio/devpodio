{
  "private": true,
<<<<<<< HEAD
  "name": "@devpodio/ext-scripts",
  "version": "1.0.14",
=======
  "name": "@theia/ext-scripts",
  "version": "0.3.19",
>>>>>>> 831ad927
  "description": "NPM scripts for Theia packages.",
  "files": [
    "theiaext"
  ],
  "bin": {
    "theiaext": "theiaext",
    "run": "theia-run"
  },
  "scripts": {
    "prepare": "echo 'skip'",
    "clean": "echo 'skip'",
    "build": "echo 'skip'",
    "watch": "echo 'skip'",
    "test": "echo 'skip'",
    "docs": "echo 'skip'",
    "ext:clean": "theiaext compile:clean && theiaext docs:clean && theiaext test:clean",
    "ext:build": "concurrently -n compile,lint -c blue,green \"theiaext compile\" \"theiaext lint\"",
    "ext:compile": "tsc -p compile.tsconfig.json",
    "ext:compile:clean": "rimraf lib",
    "ext:lint": "tslint -c ../../configs/build.tslint.json --project compile.tsconfig.json",
    "ext:watch": "tsc -w -p compile.tsconfig.json",
    "ext:docs": "typedoc --tsconfig ../../configs/typedoc-tsconfig.json --options ../../configs/typedoc.json src",
    "ext:docs:clean": "rimraf docs/api",
    "ext:test": "nyc mocha --opts ../../configs/mocha.opts \"./lib/**/*.*spec.js\"",
    "ext:test:watch": "mocha -w --opts ../../configs/mocha.opts \"./lib/**/*.*spec.js\"",
    "ext:test:clean": "rimraf .nyc_output && rimraf coverage"
  }
}<|MERGE_RESOLUTION|>--- conflicted
+++ resolved
@@ -1,12 +1,7 @@
 {
   "private": true,
-<<<<<<< HEAD
   "name": "@devpodio/ext-scripts",
   "version": "1.0.14",
-=======
-  "name": "@theia/ext-scripts",
-  "version": "0.3.19",
->>>>>>> 831ad927
   "description": "NPM scripts for Theia packages.",
   "files": [
     "theiaext"
