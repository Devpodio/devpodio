--- conflicted
+++ resolved
@@ -17,17 +17,10 @@
 import * as path from 'path';
 import * as cp from 'child_process';
 import { injectable, inject } from 'inversify';
-<<<<<<< HEAD
 import { ILogger, ConnectionErrorHandler } from '@devpodio/core/lib/common';
 import { Emitter } from '@devpodio/core/lib/common/event';
 import { createIpcEnv } from '@devpodio/core/lib/node/messaging/ipc-protocol';
-import { HostedPluginClient, ServerPluginRunner } from '../../common/plugin-protocol';
-=======
-import { ILogger, ConnectionErrorHandler } from '@theia/core/lib/common';
-import { Emitter } from '@theia/core/lib/common/event';
-import { createIpcEnv } from '@theia/core/lib/node/messaging/ipc-protocol';
 import { HostedPluginClient, ServerPluginRunner, PluginMetadata } from '../../common/plugin-protocol';
->>>>>>> 831ad927
 import { RPCProtocolImpl } from '../../api/rpc-protocol';
 import { MAIN_RPC_CONTEXT } from '../../api/plugin-api';
 
