--- conflicted
+++ resolved
@@ -46,12 +46,8 @@
 import { TclContribution } from './tcl';
 import { XmlContribution } from './xml';
 import { XslContribution } from './xsl';
-<<<<<<< HEAD
+import { JavaContribution } from './java';
 import { LanguageGrammarDefinitionContribution } from '@devpodio/monaco/lib/browser/textmate/textmate-contribution';
-=======
-import { JavaContribution } from './java';
-import { LanguageGrammarDefinitionContribution } from '@theia/monaco/lib/browser/textmate/textmate-contribution';
->>>>>>> 831ad927
 
 export default new ContainerModule(bind => {
     bind(BatContribution).toSelf().inSingletonScope();
